mod block_resolver;
mod ethereum_client;
mod fisherman_client;
mod indexer_client;
mod indexer_selection;
mod ipfs_client;
mod manifest_client;
mod opt;
mod prelude;
mod query_engine;
mod rate_limiter;
mod redpanda;
mod rp_utils;
mod stats_db;
mod sync_client;
mod vouchers;
mod ws_client;
use crate::{
    block_resolver::{BlockCache, BlockResolver},
    fisherman_client::*,
    indexer_client::{IndexerClient, IndexerResponse},
    indexer_selection::{IndexerError, UtilityConfig},
    ipfs_client::*,
    manifest_client::*,
    opt::*,
    prelude::*,
    query_engine::*,
    rate_limiter::*,
};
use actix_cors::Cors;
use actix_web::{
    dev::ServiceRequest,
    http::{header, StatusCode},
    web, App, HttpRequest, HttpResponse, HttpResponseBuilder, HttpServer,
};
use eventuals::EventualExt;
use lazy_static::lazy_static;
use prometheus::{self, Encoder as _};
use reqwest;
use serde::Deserialize;
use serde_json::{json, value::RawValue};
use std::{
    collections::{hash_map::DefaultHasher, HashMap},
    hash::{Hash, Hasher},
    sync::Arc,
};
use structopt::StructOpt as _;
use url::Url;

use redpanda::{
    client::KafkaClient,
    messages::{client_query_result::ClientQueryResult, indexer_attempt::IndexerAttempt},
    utils::MessageKind,
};

#[actix_web::main]
async fn main() {
    let opt = Opt::from_args();
    init_tracing(opt.log_json);
    tracing::info!("Graph gateway starting...");
    tracing::debug!("{:#?}", opt);

    let kafka_client =
        match KafkaClient::new(&opt.redpanda_brokers, "rust-gateway", &opt.kafka_config()) {
            Ok(kafka_client) => Arc::new(kafka_client),
            Err(kafka_client_err) => {
                tracing::error!(%kafka_client_err);
                return;
            }
        };

    let (mut input_writers, inputs) = Inputs::new();

    input_writers
        .indexer_inputs
        .special_indexers
        .write(opt.mips.0);

    // Trigger decay every minute.
    let indexer_selection = inputs.indexers.clone();
    eventuals::timer(Duration::from_secs(60))
        .pipe_async(move |_| {
            let indexer_selection = indexer_selection.clone();
            async move {
                indexer_selection.decay().await;
            }
        })
        .forever();

    let stats_db = match stats_db::create(
        &opt.stats_db_host,
        opt.stats_db_port,
        &opt.stats_db_name,
        &opt.stats_db_user,
        &opt.stats_db_password,
    )
    .await
    {
        Ok(stats_db) => stats_db,
        Err(stats_db_create_err) => {
            tracing::error!(%stats_db_create_err);
            return;
        }
    };
    let block_resolvers = opt
        .ethereum_providers
        .0
        .into_iter()
        .map(|provider| {
            let network = provider.network.clone();
            let (block_cache_writer, block_cache) =
                BlockCache::new(opt.block_cache_head, opt.block_cache_size);
            let chain_client = ethereum_client::create(provider, block_cache_writer);
            let resolver = BlockResolver::new(network.clone(), block_cache, chain_client);
            (network, resolver)
        })
        .collect::<HashMap<String, BlockResolver>>();
    let block_resolvers = Arc::new(block_resolvers);
    let signer_key = opt.signer_key.0;
    let (api_keys_writer, api_keys) = Eventual::new();
    // TODO: argument for timeout
    let sync_metrics = sync_client::create(
        opt.sync_agent,
        Duration::from_secs(30),
        signer_key.clone(),
        input_writers,
        block_resolvers.clone(),
        api_keys_writer,
    );
    let http_client = reqwest::Client::builder()
        .timeout(Duration::from_secs(30))
        .build()
        .unwrap();
    let ipfs_client = IPFSClient::new(http_client.clone(), opt.ipfs, 5);
    let deployment_ids = inputs
        .deployment_indexers
        .clone()
        .map(|deployments| async move { deployments.keys().cloned().collect() });
    let subgraph_info = manifest_client::create(ipfs_client, deployment_ids);

    let fisherman_client = opt
        .fisherman
        .map(|url| Arc::new(FishermanClient::new(http_client.clone(), url)));
    let subgraph_query_data = SubgraphQueryData {
        config: query_engine::Config {
            indexer_selection_retry_limit: opt.indexer_selection_retry_limit,
            utility: UtilityConfig::default(),
            budget_factors: QueryBudgetFactors {
                scale: opt.query_budget_scale,
                discount: opt.query_budget_discount,
                processes: (opt.replica_count * opt.location_count) as f64,
            },
        },
        indexer_client: IndexerClient {
            client: http_client.clone(),
        },
        block_resolvers: block_resolvers.clone(),
        subgraph_info,
        inputs: inputs.clone(),
        api_keys,
        stats_db,
        fisherman_client,
        kafka_client,
    };

    let network_subgraph_query_data = NetworkSubgraphQueryData {
        http_client,
        network_subgraph: opt.network_subgraph,
        network_subgraph_auth_token: opt.network_subgraph_auth_token,
    };
    let metrics_port = opt.metrics_port;
    // Host metrics on a separate server with a port that isn't open to public requests.
    actix_web::rt::spawn(async move {
        HttpServer::new(move || App::new().route("/metrics", web::get().to(handle_metrics)))
            .workers(1)
            .bind(("0.0.0.0", metrics_port))
            .expect("Failed to bind to metrics port")
            .run()
            .await
            .expect("Failed to start metrics server")
    });
    let ip_rate_limiter = RateLimiter::new(
        Duration::from_secs(opt.ip_rate_limit_window_secs.into()),
        opt.ip_rate_limit as usize,
    );
    let api_rate_limiter = RateLimiter::new(
        Duration::from_secs(opt.api_rate_limit_window_secs.into()),
        opt.api_rate_limit as usize,
    );
    HttpServer::new(move || {
        let cors = Cors::default()
            .allow_any_origin()
            .allow_any_header()
            .allowed_methods(vec!["POST", "OPTIONS"]);
        let api = web::scope("/api/{api_key}")
            .wrap(cors)
            .wrap(RateLimiterMiddleware {
                rate_limiter: api_rate_limiter.clone(),
                key: request_api_key,
            })
            .app_data(web::Data::new(subgraph_query_data.clone()))
            .app_data(web::JsonConfig::default().error_handler(|err, _| {
                actix_web::error::InternalError::from_response(
                    err,
                    graphql_error_response(StatusCode::OK, "Invalid query"),
                )
                .into()
            }))
            .route(
                "/subgraphs/id/{subgraph_id}",
                web::post().to(handle_subgraph_query),
            )
            .route(
                "/deployments/id/{deployment_id}",
                web::post().to(handle_subgraph_query),
            );
        let other = web::scope("")
            .wrap(RateLimiterMiddleware {
                rate_limiter: ip_rate_limiter.clone(),
                key: request_host,
            })
            .route("/", web::get().to(|| async { "Ready to roll!" }))
            .service(
                web::resource("/ready")
                    .app_data(web::Data::new((
                        block_resolvers.clone(),
                        sync_metrics.clone(),
                    )))
                    .route(web::get().to(handle_ready)),
            )
            .service(
                web::resource("/network")
                    .app_data(web::Data::new(network_subgraph_query_data.clone()))
                    .route(web::post().to(handle_network_query)),
            )
            .service(
                web::resource("/collect-receipts")
                    // TODO: decrease payload limit
                    .app_data(web::PayloadConfig::new(16_000_000))
                    .app_data(web::Data::new(signer_key.clone()))
                    .route(web::post().to(vouchers::handle_collect_receipts)),
            )
            .service(
                web::resource("/partial-voucher")
                    .app_data(web::PayloadConfig::new(4_000_000))
                    .app_data(web::Data::new(signer_key.clone()))
                    .route(web::post().to(vouchers::handle_partial_voucher)),
            )
            .service(
                web::resource("/voucher")
                    .app_data(web::Data::new(signer_key.clone()))
                    .route(web::post().to(vouchers::handle_voucher)),
            );
        App::new().service(api).service(other)
    })
    .bind(("0.0.0.0", opt.port))
    .expect("Failed to bind")
    .run()
    .await
    .expect("Failed to start server");
}

fn request_api_key(request: &ServiceRequest) -> String {
    format!(
        "{}/{}",
        request_host(request),
        request.match_info().get("api_key").unwrap_or("")
    )
}

fn request_host(request: &ServiceRequest) -> String {
    let info = request.connection_info();
    info.realip_remote_addr()
        .map(|addr|
        // Trim port number
        &addr[0..addr.rfind(":").unwrap_or(addr.len())])
        // Fallback to hostname
        .unwrap_or_else(|| info.host())
        .to_string()
}

#[tracing::instrument]
async fn handle_metrics() -> HttpResponse {
    let encoder = prometheus::TextEncoder::new();
    let metric_families = prometheus::gather();
    let mut buffer = vec![];
    if let Err(metrics_encode_err) = encoder.encode(&metric_families, &mut buffer) {
        tracing::error!(%metrics_encode_err);
        return HttpResponseBuilder::new(StatusCode::INTERNAL_SERVER_ERROR)
            .body("Failed to encode metrics");
    }
    HttpResponseBuilder::new(StatusCode::OK).body(buffer)
}

#[tracing::instrument(skip(data))]
async fn handle_ready(
    data: web::Data<(Arc<HashMap<String, BlockResolver>>, sync_client::Metrics)>,
) -> HttpResponse {
    let ready = data
        .0
        .iter()
        .all(|(_, resolver)| resolver.latest_block().is_some())
        && (data.1.allocations.get() > 0);
    if ready {
        HttpResponseBuilder::new(StatusCode::OK).body("Ready")
    } else {
        // Respond with 425 Too Early
        HttpResponseBuilder::new(StatusCode::from_u16(425).unwrap()).body("Not ready")
    }
}

#[derive(Clone)]
struct NetworkSubgraphQueryData {
    http_client: reqwest::Client,
    network_subgraph: String,
    network_subgraph_auth_token: String,
}

#[tracing::instrument(skip(payload, data))]
async fn handle_network_query(
    _: HttpRequest,
    payload: String,
    data: web::Data<NetworkSubgraphQueryData>,
) -> HttpResponse {
    let _timer = METRICS.network_subgraph_queries.duration.start_timer();
    let post_request = |body: String| async {
        let response = data
            .http_client
            .post(&data.network_subgraph)
            .body(body)
            .header(header::CONTENT_TYPE.as_str(), "application/json")
            .header(
                "Authorization",
                format!("Bearer {}", data.network_subgraph_auth_token),
            )
            .send()
            .await?;
        tracing::info!(network_subgraph_response = %response.status());
        response.text().await
    };
    match post_request(payload).await {
        Ok(result) => {
            METRICS.network_subgraph_queries.ok.inc();
            HttpResponseBuilder::new(StatusCode::OK).body(result)
        }
        Err(network_subgraph_post_err) => {
            tracing::error!(%network_subgraph_post_err);
            METRICS.network_subgraph_queries.failed.inc();
            graphql_error_response(StatusCode::OK, "Failed to process network subgraph query")
        }
    }
}

#[derive(Deserialize, Debug)]
struct QueryBody {
    query: String,
    variables: Option<Box<RawValue>>,
}

#[derive(Clone)]
struct SubgraphQueryData {
    config: Config,
    indexer_client: IndexerClient,
    fisherman_client: Option<Arc<FishermanClient>>,
    block_resolvers: Arc<HashMap<String, BlockResolver>>,
    subgraph_info: SubgraphInfoMap,
    inputs: Inputs,
    api_keys: Eventual<Ptr<HashMap<String, Arc<APIKey>>>>,
    stats_db: mpsc::UnboundedSender<stats_db::Msg>,
    kafka_client: Arc<KafkaClient>,
}

impl SubgraphQueryData {
    fn resolve_subgraph_deployment(
        &self,
        params: &actix_web::dev::Path<actix_web::dev::Url>,
    ) -> Result<SubgraphDeploymentID, String> {
        if let Some(id) = params.get("subgraph_id") {
            let subgraph = id
                .parse::<SubgraphID>()
                .ok()
                .ok_or_else(|| id.to_string())?;
            self.inputs
                .current_deployments
                .value_immediate()
                .and_then(|map| map.get(&subgraph).cloned())
                .ok_or_else(|| id.to_string())
        } else if let Some(id) = params.get("deployment_id") {
            SubgraphDeploymentID::from_ipfs_hash(id).ok_or_else(|| id.to_string())
        } else {
            Err("".to_string())
        }
    }
}

async fn handle_subgraph_query(
    request: HttpRequest,
    payload: web::Json<QueryBody>,
    data: web::Data<SubgraphQueryData>,
) -> HttpResponse {
    let ray_id = request
        .headers()
        .get("cf-ray")
        .and_then(|value| value.to_str().ok())
        .unwrap_or("")
        .to_string();
    let variables = payload.variables.as_ref().map(ToString::to_string);
    let mut query = Query::new(ray_id, payload.into_inner().query, variables);
    // We check that the requested subgraph is valid now, since we don't want to log query info for
    // unknown subgraphs requests.
    let deployment = match data.resolve_subgraph_deployment(request.match_info()) {
        Ok(subgraph) => subgraph,
        Err(invalid_subgraph) => {
            tracing::info!(%invalid_subgraph);
            return graphql_error_response(StatusCode::BAD_REQUEST, "Invalid subgraph identifier");
        }
    };
    query.subgraph = data
        .subgraph_info
        .value_immediate()
        .and_then(|map| map.get(&deployment)?.value_immediate());
    if query.subgraph == None {
        tracing::info!(%deployment);
        return graphql_error_response(StatusCode::NOT_FOUND, "Subgraph not found");
    }
    let span = tracing::info_span!(
        "handle_subgraph_query",
        ray_id = %query.ray_id,
        query_id = %query.id,
        %deployment,
        network = %query.subgraph.as_ref().unwrap().network,
    );
    let api_key = request.match_info().get("api_key").unwrap_or("");

    // inject the kafka client into the query object for ISA messaging
    let response = handle_subgraph_query_inner(&request, &data, &mut query, api_key)
        .instrument(span)
        .await;
    let status_code = encode_client_query_status(&response);
    let (payload, status) = match response {
        Ok(payload) => {
            let status = payload.status().to_string();
            (payload, status)
        }
        Err((status, msg)) => (
            graphql_error_response(status, &msg),
            format!("{}: {}", status, msg),
        ),
    };

    let subgraph = query.subgraph.as_ref().unwrap();
    let deployment = subgraph.deployment;
    let network = (*subgraph.network).to_owned();
    let variables = query.variables.as_deref().unwrap_or("");
    let response_time = (Instant::now() - query.start_time).as_millis() as u32;
    tracing::info!(
        ray_id = %&query.ray_id,
        query_id = %query.id,
        deployment = %deployment,
        network = %query.subgraph.as_ref().unwrap().network,
        %api_key,
        query = %query.query,
        variables = %variables,
        response_time_ms =response_time,
        %status,
        status_code,
        "Client query result",
    );
    let client_query_msg = ClientQueryResult {
        ray_id: query.ray_id.clone(),
        query_id: query.id.local_id,
        deployment: deployment.to_string().clone(),
        network: network.clone(),
        api_key: String::from(api_key),
        query: std::rc::Rc::try_unwrap(query.query).unwrap(),
        variables: String::from(variables),
        response_time: response_time,
        status: status.clone(),
    };

    data.kafka_client.send(
        "gateway_client_query_results",
        &client_query_msg.write(MessageKind::JSON),
    );

    for (attempt_index, attempt) in query.indexer_attempts.iter().enumerate() {
        let status = match &attempt.result {
            Ok(response) => response.status.to_string(),
            Err(err) => format!("{:?}", err),
        };
<<<<<<< HEAD

        let response_time = attempt.duration.as_millis() as u32;
        let rejection_reason = attempt.rejection.as_deref().unwrap_or_default();
=======
        let status_code = encode_indexer_attempt_status(&attempt.result);
>>>>>>> ee2d2653
        tracing::info!(
            ray_id = %query.ray_id,
            query_id = %query.id,
            api_key = %api_key,
            %deployment,
            attempt_index,
            indexer = %attempt.indexer,
            url = %attempt.score.url,
            allocation = %attempt.allocation,
            fee = %attempt.score.fee,
            utility = *attempt.score.utility,
            blocks_behind = attempt.score.blocks_behind,
            response_time_ms =response_time,
            %status,
<<<<<<< HEAD
            rejection = %rejection_reason,
=======
            status_code,
>>>>>>> ee2d2653
            "Indexer attempt",
        );

        // IndexerAttempt
        let indexer_attempt_msg = IndexerAttempt {
            ray_id: query.ray_id.clone(),
            query_id: query.id.local_id,
            attempt_index: attempt_index,
            indexer: attempt.indexer.to_string(),
            allocation: attempt.allocation.to_string(),
            fee: attempt.score.fee.to_string(),
            utility: *attempt.score.utility,
            blocks_behind: attempt.score.blocks_behind,
            response_time_ms: response_time,
            status: status.clone(),
            rejection: rejection_reason.to_string(),
        };

        data.kafka_client.send(
            "gateway_indexer_attempts",
            &indexer_attempt_msg.write(MessageKind::JSON),
        );
    }

    payload
}

// 32-bit status, encoded as `| 31:28 prefix | 27:0 data |` (big-endian)
fn encode_client_query_status(result: &Result<HttpResponse, (reqwest::StatusCode, String)>) -> u32 {
    let (prefix, data) = match result {
        // prefix 0x0, followed by the HTTP status code
        Ok(payload) => (0x0, payload.status().as_u16() as u32),
        // prefix 0x1, followed by a 28-bit hash of the error message
        Err((status, msg)) => {
            let mut hasher = DefaultHasher::new();
            status.hash(&mut hasher);
            msg.hash(&mut hasher);
            (0x1, hasher.finish() as u32)
        }
    };
    (prefix << 28) | (data & (u32::MAX >> 4))
}

// 32-bit status, encoded as `| 31:28 prefix | 27:0 data |` (big-endian)
fn encode_indexer_attempt_status(result: &Result<IndexerResponse, IndexerError>) -> u32 {
    let (prefix, data) = match result {
        // prefix 0x0, followed by the HTTP status code
        Ok(response) => (0x0, (response.status as u32).to_be()),
        Err(IndexerError::NoAttestation) => (0x1, 0x0),
        Err(IndexerError::Panic) => (0x2, 0x0),
        Err(IndexerError::Timeout) => (0x3, 0x0),
        Err(IndexerError::UnexpectedPayload) => (0x4, 0x0),
        Err(IndexerError::UnresolvedBlock) => (0x5, 0x0),
        // prefix 0x6, followed by a 28-bit hash of the error message
        Err(IndexerError::Other(msg)) => {
            let mut hasher = DefaultHasher::new();
            msg.hash(&mut hasher);
            (0x6, hasher.finish() as u32)
        }
    };
    (prefix << 28) | (data & (u32::MAX >> 4))
}

async fn handle_subgraph_query_inner(
    request: &HttpRequest,
    data: &web::Data<SubgraphQueryData>,
    query: &mut Query,
    api_key: &str,
) -> Result<HttpResponse, (StatusCode, String)> {
    let query_engine = QueryEngine::new(
        data.config.clone(),
        data.indexer_client.clone(),
        data.fisherman_client.clone(),
        data.block_resolvers.clone(),
        data.inputs.clone(),
        Some(data.kafka_client.clone()),
    );
    let api_keys = data.api_keys.value_immediate().unwrap_or_default();
    query.api_key = api_keys.get(api_key).cloned();
    let api_key = match &query.api_key {
        Some(api_key) => api_key.clone(),
        None => {
            METRICS.unknown_api_key.inc();
            return Err((StatusCode::BAD_REQUEST, "Invalid API key".into()));
        }
    };
    if !api_key.queries_activated {
        return Err((
            StatusCode::OK,
            "Querying not activated yet; make sure to add some GRT to your balance in the studio"
                .into(),
        ));
    }
    let domain = request
        .headers()
        .get(header::ORIGIN)
        .and_then(|v| v.to_str().ok())
        .and_then(|v| Some(v.parse::<Url>().ok()?.host_str()?.to_string()))
        .unwrap_or("".to_string());
    tracing::debug!(%domain, authorized = ?api_key.domains);
    if !api_key.domains.is_empty()
        && !api_key
            .domains
            .iter()
            .any(|(authorized, _)| domain.starts_with(authorized))
    {
        with_metric(&METRICS.unauthorized_domain, &[&api_key.key], |c| c.inc());
        return Err((StatusCode::OK, "Domain not authorized by API key".into()));
    }
    let deployment = &query.subgraph.as_ref().unwrap().deployment.clone();
    if !api_key.deployments.is_empty() && !api_key.deployments.contains(&deployment) {
        with_metric(
            &METRICS.queries_unauthorized_deployment,
            &[&api_key.key],
            |counter| counter.inc(),
        );
        return Err((StatusCode::OK, "Subgraph not authorized by API key".into()));
    }
    if let Err(err) = query_engine.execute_query(query).await {
        return Err((
            StatusCode::OK,
            match err {
                QueryEngineError::MalformedQuery => "Invalid query".into(),
                QueryEngineError::NoIndexers => "No indexers found for subgraph deployment".into(),
                QueryEngineError::NoIndexerSelected => {
                    "No suitable indexer found for subgraph deployment".into()
                }
                QueryEngineError::FeesTooHigh(count) => {
                    format!("No suitable indexer found, {} indexers requesting higher fees for this query", count)
                }
                QueryEngineError::BlockBeforeMin => {
                    "Requested block before minimum `startBlock` of subgraph manifest".into()
                }
                QueryEngineError::MissingBlock(_) => {
                    "Gateway failed to resolve required blocks".into()
                }
            },
        ));
    }
    let last_attempt = query.indexer_attempts.last().unwrap();
    let response = last_attempt.result.as_ref().unwrap();
    if let Ok(hist) = METRICS
        .query_result_size
        .get_metric_with_label_values(&[&deployment.ipfs_hash()])
    {
        hist.observe(response.payload.len() as f64);
    }
    let _ = data.stats_db.send(stats_db::Msg::AddQuery {
        api_key,
        fee: last_attempt.score.fee,
        domain: domain.to_string(),
        subgraph: query.subgraph.as_ref().unwrap().deployment.ipfs_hash(),
    });
    let attestation = response
        .attestation
        .as_ref()
        .and_then(|attestation| serde_json::to_string(attestation).ok())
        .unwrap_or_default();
    Ok(HttpResponseBuilder::new(StatusCode::OK)
        .insert_header(header::ContentType::json())
        .insert_header(("Graph-Attestation", attestation))
        .body(&response.payload))
}

pub fn graphql_error_response<S: ToString>(status: StatusCode, message: S) -> HttpResponse {
    HttpResponseBuilder::new(status)
        .insert_header(header::ContentType::json())
        .body(json!({"errors": {"message": message.to_string()}}).to_string())
}

#[derive(Clone)]
struct Metrics {
    network_subgraph_queries: ResponseMetrics,
    query_result_size: prometheus::HistogramVec,
    queries_unauthorized_deployment: prometheus::IntCounterVec,
    unauthorized_domain: prometheus::IntCounterVec,
    unknown_api_key: prometheus::IntCounter,
}

lazy_static! {
    static ref METRICS: Metrics = Metrics::new();
}

impl Metrics {
    fn new() -> Self {
        Self {
            network_subgraph_queries: ResponseMetrics::new(
                "gateway_network_subgraph_query",
                "network subgraph queries",
            ),
            query_result_size: prometheus::register_histogram_vec!(
                "query_engine_query_result_size",
                "Size of query result",
                &["deployment"]
            )
            .unwrap(),
            queries_unauthorized_deployment: prometheus::register_int_counter_vec!(
                "gateway_queries_for_excluded_deployment",
                "Queries for a subgraph deployment not included in an API key",
                &["apiKey"]
            )
            .unwrap(),
            unauthorized_domain: prometheus::register_int_counter_vec!(
                "gateway_queries_from_unauthorized_domain",
                "Queries from a domain not authorized in the API key",
                &["apiKey"],
            )
            .unwrap(),
            unknown_api_key: prometheus::register_int_counter!(
                "gateway_queries_for_unknown_api_key",
                "Queries made against an unknown API key",
            )
            .unwrap(),
        }
    }
}<|MERGE_RESOLUTION|>--- conflicted
+++ resolved
@@ -488,13 +488,9 @@
             Ok(response) => response.status.to_string(),
             Err(err) => format!("{:?}", err),
         };
-<<<<<<< HEAD
 
         let response_time = attempt.duration.as_millis() as u32;
-        let rejection_reason = attempt.rejection.as_deref().unwrap_or_default();
-=======
         let status_code = encode_indexer_attempt_status(&attempt.result);
->>>>>>> ee2d2653
         tracing::info!(
             ray_id = %query.ray_id,
             query_id = %query.id,
@@ -509,11 +505,7 @@
             blocks_behind = attempt.score.blocks_behind,
             response_time_ms =response_time,
             %status,
-<<<<<<< HEAD
-            rejection = %rejection_reason,
-=======
             status_code,
->>>>>>> ee2d2653
             "Indexer attempt",
         );
 
@@ -529,7 +521,7 @@
             blocks_behind: attempt.score.blocks_behind,
             response_time_ms: response_time,
             status: status.clone(),
-            rejection: rejection_reason.to_string(),
+            status_code: status_code,
         };
 
         data.kafka_client.send(
