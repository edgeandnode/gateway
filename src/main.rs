mod block_resolver;
mod ethereum_client;
mod fisherman_client;
mod indexer_client;
mod indexer_selection;
mod ipfs_client;
mod manifest_client;
mod opt;
mod prelude;
mod query_engine;
mod rate_limiter;
mod redpanda;
mod rp_utils;
mod stats_db;
mod sync_client;
mod vouchers;
mod ws_client;
use crate::{
    block_resolver::{BlockCache, BlockResolver},
    fisherman_client::*,
    indexer_client::IndexerClient,
    indexer_selection::UtilityConfig,
    ipfs_client::*,
    manifest_client::*,
    opt::*,
    prelude::*,
    query_engine::*,
    rate_limiter::*,
};
use actix_cors::Cors;
use actix_web::{
    dev::ServiceRequest,
    http::{header, StatusCode},
    web, App, HttpRequest, HttpResponse, HttpResponseBuilder, HttpServer,
};
use eventuals::EventualExt;
use lazy_static::lazy_static;
use prometheus::{self, Encoder as _};
use reqwest;
use serde::Deserialize;
use serde_json::{json, value::RawValue};
use std::{collections::HashMap, sync::Arc};
use structopt::StructOpt as _;
use url::Url;

use redpanda::client::KafkaClient;
use redpanda::messages::{client_query_result::ClientQueryResult, indexer_attempt::IndexerAttempt};
use redpanda::utils::MessageKind;

#[actix_web::main]
async fn main() {
    let opt = Opt::from_args();
    init_tracing(opt.log_json);
    tracing::info!("Graph gateway starting...");
    tracing::debug!("{:#?}", opt);

    let kafka_config = opt.to_kafka_config();
    let config_as_ref = kafka_config.as_slice();

    let kafka: KafkaClient = create_kafka_client(opt.redpanda_brokers.as_str(), config_as_ref)
        .await
        .unwrap();

    let kafka_client = Arc::new(kafka);

    let (mut input_writers, inputs) = Inputs::new();

    input_writers
        .indexer_inputs
        .special_indexers
        .write(opt.mips.0);

    // Trigger decay every minute.
    let indexer_selection = inputs.indexers.clone();
    eventuals::timer(Duration::from_secs(60))
        .pipe_async(move |_| {
            let indexer_selection = indexer_selection.clone();
            async move {
                indexer_selection.decay().await;
            }
        })
        .forever();

    let stats_db = match stats_db::create(
        &opt.stats_db_host,
        opt.stats_db_port,
        &opt.stats_db_name,
        &opt.stats_db_user,
        &opt.stats_db_password,
    )
    .await
    {
        Ok(stats_db) => stats_db,
        Err(stats_db_create_err) => {
            tracing::error!(%stats_db_create_err);
            return;
        }
    };
    let block_resolvers = opt
        .ethereum_providers
        .0
        .into_iter()
        .map(|provider| {
            let network = provider.network.clone();
            let (block_cache_writer, block_cache) =
                BlockCache::new(opt.block_cache_head, opt.block_cache_size);
            let chain_client = ethereum_client::create(provider, block_cache_writer);
            let resolver = BlockResolver::new(network.clone(), block_cache, chain_client);
            (network, resolver)
        })
        .collect::<HashMap<String, BlockResolver>>();
    let block_resolvers = Arc::new(block_resolvers);
    let signer_key = opt.signer_key.0;
    let (api_keys_writer, api_keys) = Eventual::new();
    // TODO: argument for timeout
    let sync_metrics = sync_client::create(
        opt.sync_agent,
        Duration::from_secs(30),
        signer_key.clone(),
        input_writers,
        block_resolvers.clone(),
        api_keys_writer,
    );
    let http_client = reqwest::Client::builder()
        .timeout(Duration::from_secs(30))
        .build()
        .unwrap();
    let ipfs_client = IPFSClient::new(http_client.clone(), opt.ipfs, 5);
    let deployment_ids = inputs
        .deployment_indexers
        .clone()
        .map(|deployments| async move { deployments.keys().cloned().collect() });
    let subgraph_info = manifest_client::create(ipfs_client, deployment_ids);

    let fisherman_client = opt
        .fisherman
        .map(|url| Arc::new(FishermanClient::new(http_client.clone(), url)));
    let subgraph_query_data = SubgraphQueryData {
        config: query_engine::Config {
            indexer_selection_retry_limit: opt.indexer_selection_retry_limit,
            utility: UtilityConfig::default(),
            query_budget: opt.query_budget,
        },
        indexer_client: IndexerClient {
            client: http_client.clone(),
        },
        block_resolvers: block_resolvers.clone(),
        subgraph_info,
        inputs: inputs.clone(),
        api_keys,
        stats_db,
        fisherman_client,
        kafka_client: kafka_client.clone(),
    };

    let network_subgraph_query_data = NetworkSubgraphQueryData {
        http_client,
        network_subgraph: opt.network_subgraph,
        network_subgraph_auth_token: opt.network_subgraph_auth_token,
    };
    let metrics_port = opt.metrics_port;
    // Host metrics on a separate server with a port that isn't open to public requests.
    actix_web::rt::spawn(async move {
        HttpServer::new(move || App::new().route("/metrics", web::get().to(handle_metrics)))
            .workers(1)
            .bind(("0.0.0.0", metrics_port))
            .expect("Failed to bind to metrics port")
            .run()
            .await
            .expect("Failed to start metrics server")
    });
    let ip_rate_limiter = RateLimiter::new(
        Duration::from_secs(opt.ip_rate_limit_window_secs.into()),
        opt.ip_rate_limit as usize,
    );
    let api_rate_limiter = RateLimiter::new(
        Duration::from_secs(opt.api_rate_limit_window_secs.into()),
        opt.api_rate_limit as usize,
    );
    HttpServer::new(move || {
        let cors = Cors::default()
            .allow_any_origin()
            .allow_any_header()
            .allowed_methods(vec!["POST", "OPTIONS"]);
        let api = web::scope("/api/{api_key}")
            .wrap(cors)
            .wrap(RateLimiterMiddleware {
                rate_limiter: api_rate_limiter.clone(),
                key: request_api_key,
            })
            .app_data(web::Data::new(subgraph_query_data.clone()))
            .app_data(web::JsonConfig::default().error_handler(|err, _| {
                actix_web::error::InternalError::from_response(
                    err,
                    graphql_error_response(StatusCode::OK, "Invalid query"),
                )
                .into()
            }))
            .route(
                "/subgraphs/id/{subgraph_id}",
                web::post().to(handle_subgraph_query),
            )
            .route(
                "/deployments/id/{deployment_id}",
                web::post().to(handle_subgraph_query),
            );
        let other = web::scope("")
            .wrap(RateLimiterMiddleware {
                rate_limiter: ip_rate_limiter.clone(),
                key: request_host,
            })
            .route("/", web::get().to(|| async { "Ready to roll!" }))
            .service(
                web::resource("/ready")
                    .app_data(web::Data::new((
                        block_resolvers.clone(),
                        sync_metrics.clone(),
                    )))
                    .route(web::get().to(handle_ready)),
            )
            .service(
                web::resource("/network")
                    .app_data(web::Data::new(network_subgraph_query_data.clone()))
                    .route(web::post().to(handle_network_query)),
            )
            .service(
                web::resource("/collect-receipts")
                    // TODO: decrease payload limit
                    .app_data(web::PayloadConfig::new(16_000_000))
                    .app_data(web::Data::new(signer_key.clone()))
                    .route(web::post().to(vouchers::handle_collect_receipts)),
            )
            .service(
                web::resource("/partial-voucher")
                    .app_data(web::PayloadConfig::new(4_000_000))
                    .app_data(web::Data::new(signer_key.clone()))
                    .route(web::post().to(vouchers::handle_partial_voucher)),
            )
            .service(
                web::resource("/voucher")
                    .app_data(web::Data::new(signer_key.clone()))
                    .route(web::post().to(vouchers::handle_voucher)),
            );
        App::new().service(api).service(other)
    })
    .bind(("0.0.0.0", opt.port))
    .expect("Failed to bind")
    .run()
    .await
    .expect("Failed to start server");
}

async fn create_kafka_client(
    brokers: &str,
    config: &[(&str, &str)],
) -> Result<KafkaClient, anyhow::Error> {
    let k_client = KafkaClient::new(brokers, "rust-gateway", config)?;
    Ok(k_client)
}
fn request_api_key(request: &ServiceRequest) -> String {
    format!(
        "{}/{}",
        request_host(request),
        request.match_info().get("api_key").unwrap_or("")
    )
}

fn request_host(request: &ServiceRequest) -> String {
    let info = request.connection_info();
    info.realip_remote_addr()
        .map(|addr|
        // Trim port number
        &addr[0..addr.rfind(":").unwrap_or(addr.len())])
        // Fallback to hostname
        .unwrap_or_else(|| info.host())
        .to_string()
}

#[tracing::instrument]
async fn handle_metrics() -> HttpResponse {
    let encoder = prometheus::TextEncoder::new();
    let metric_families = prometheus::gather();
    let mut buffer = vec![];
    if let Err(metrics_encode_err) = encoder.encode(&metric_families, &mut buffer) {
        tracing::error!(%metrics_encode_err);
        return HttpResponseBuilder::new(StatusCode::INTERNAL_SERVER_ERROR)
            .body("Failed to encode metrics");
    }
    HttpResponseBuilder::new(StatusCode::OK).body(buffer)
}

#[tracing::instrument(skip(data))]
async fn handle_ready(
    data: web::Data<(Arc<HashMap<String, BlockResolver>>, sync_client::Metrics)>,
) -> HttpResponse {
    let ready = data
        .0
        .iter()
        .all(|(_, resolver)| resolver.latest_block().is_some())
        && (data.1.allocations.get() > 0);
    if ready {
        HttpResponseBuilder::new(StatusCode::OK).body("Ready")
    } else {
        // Respond with 425 Too Early
        HttpResponseBuilder::new(StatusCode::from_u16(425).unwrap()).body("Not ready")
    }
}

#[derive(Clone)]
struct NetworkSubgraphQueryData {
    http_client: reqwest::Client,
    network_subgraph: String,
    network_subgraph_auth_token: String,
}

#[tracing::instrument(skip(payload, data))]
async fn handle_network_query(
    _: HttpRequest,
    payload: String,
    data: web::Data<NetworkSubgraphQueryData>,
) -> HttpResponse {
    let _timer = METRICS.network_subgraph_queries.duration.start_timer();
    let post_request = |body: String| async {
        let response = data
            .http_client
            .post(&data.network_subgraph)
            .body(body)
            .header(header::CONTENT_TYPE.as_str(), "application/json")
            .header(
                "Authorization",
                format!("Bearer {}", data.network_subgraph_auth_token),
            )
            .send()
            .await?;
        tracing::info!(network_subgraph_response = %response.status());
        response.text().await
    };
    match post_request(payload).await {
        Ok(result) => {
            METRICS.network_subgraph_queries.ok.inc();
            HttpResponseBuilder::new(StatusCode::OK).body(result)
        }
        Err(network_subgraph_post_err) => {
            tracing::error!(%network_subgraph_post_err);
            METRICS.network_subgraph_queries.failed.inc();
            graphql_error_response(StatusCode::OK, "Failed to process network subgraph query")
        }
    }
}

#[derive(Deserialize, Debug)]
struct QueryBody {
    query: String,
    variables: Option<Box<RawValue>>,
}

#[derive(Clone)]
struct SubgraphQueryData {
    config: Config,
    indexer_client: IndexerClient,
    fisherman_client: Option<Arc<FishermanClient>>,
    block_resolvers: Arc<HashMap<String, BlockResolver>>,
    subgraph_info: SubgraphInfoMap,
    inputs: Inputs,
    api_keys: Eventual<Ptr<HashMap<String, Arc<APIKey>>>>,
    stats_db: mpsc::UnboundedSender<stats_db::Msg>,
    kafka_client: Arc<KafkaClient>,
}

impl SubgraphQueryData {
    fn resolve_subgraph_deployment(
        &self,
        params: &actix_web::dev::Path<actix_web::dev::Url>,
    ) -> Result<SubgraphDeploymentID, String> {
        if let Some(id) = params.get("subgraph_id") {
            let subgraph = id
                .parse::<SubgraphID>()
                .ok()
                .ok_or_else(|| id.to_string())?;
            self.inputs
                .current_deployments
                .value_immediate()
                .and_then(|map| map.get(&subgraph).cloned())
                .ok_or_else(|| id.to_string())
        } else if let Some(id) = params.get("deployment_id") {
            SubgraphDeploymentID::from_ipfs_hash(id).ok_or_else(|| id.to_string())
        } else {
            Err("".to_string())
        }
    }
}

async fn handle_subgraph_query(
    request: HttpRequest,
    payload: web::Json<QueryBody>,
    data: web::Data<SubgraphQueryData>,
) -> HttpResponse {
    let ray_id = request
        .headers()
        .get("cf-ray")
        .and_then(|value| value.to_str().ok())
        .unwrap_or("")
        .to_string();
    let variables = payload.variables.as_ref().map(ToString::to_string);
    let mut query = Query::new(ray_id, payload.into_inner().query, variables);
    // We check that the requested subgraph is valid now, since we don't want to log query info for
    // unknown subgraphs requests.
    let deployment = match data.resolve_subgraph_deployment(request.match_info()) {
        Ok(subgraph) => subgraph,
        Err(invalid_subgraph) => {
            tracing::info!(%invalid_subgraph);
            return graphql_error_response(StatusCode::BAD_REQUEST, "Invalid subgraph identifier");
        }
    };
    query.subgraph = data
        .subgraph_info
        .value_immediate()
        .and_then(|map| map.get(&deployment)?.value_immediate());
    if query.subgraph == None {
        tracing::info!(%deployment);
        return graphql_error_response(StatusCode::NOT_FOUND, "Subgraph not found");
    }
    let span = tracing::info_span!(
        "handle_subgraph_query",
        ray_id = %query.ray_id,
        query_id = %query.id,
        %deployment,
        network = %query.subgraph.as_ref().unwrap().network,
    );
    let api_key = request.match_info().get("api_key").unwrap_or("");

    // inject the kafka client into the query object for ISA messaging
    query.kafka_client = Some(data.kafka_client.clone());
    let response = handle_subgraph_query_inner(&request, &data, &mut query, api_key)
        .instrument(span)
        .await;
    let (payload, status) = match response {
        Ok(payload) => {
            let status = payload.status().to_string();
            (payload, status)
        }
        Err((status, msg)) => (
            graphql_error_response(status, &msg),
            format!("{}: {}", status, msg),
        ),
    };

    let subgraph = query.subgraph.as_ref().unwrap();
    let deployment = subgraph.deployment;
    let network = (*subgraph.network).to_owned();
    let variables = query.variables.as_deref().unwrap_or("");
    let response_time = (Instant::now() - query.start_time).as_millis() as u32;
    tracing::info!(
        ray_id = %&query.ray_id,
        query_id = %query.id,
<<<<<<< HEAD
        deployment = %deployment,
=======
        %deployment,
>>>>>>> 2aa2105f
        network = %query.subgraph.as_ref().unwrap().network,
        %api_key,
        query = %query.query,
        variables = %variables,
        response_time_ms =response_time,
        %status,
        "Client query result",
    );
    let client_query_msg = ClientQueryResult {
        ray_id: query.ray_id.clone(),
        query_id: query.id.local_id,
        deployment: deployment.to_string().clone(),
        network: network.clone(),
        api_key: String::from(api_key),
        query: std::rc::Rc::try_unwrap(query.query).unwrap(),
        variables: String::from(variables),
        response_time: response_time,
        status: status.clone(),
    };

    data.kafka_client.send(
        "gateway_client_query_results",
        &client_query_msg.write(MessageKind::JSON),
    );

    for (attempt_index, attempt) in query.indexer_attempts.iter().enumerate() {
        let status = match &attempt.result {
            Ok(response) => response.status.to_string(),
            Err(err) => err.to_string(),
        };

        let response_time = attempt.duration.as_millis() as u32;
        let rejection_reason = attempt.rejection.as_deref().unwrap_or_default();
        tracing::info!(
            ray_id = %query.ray_id,
            query_id = %query.id,
            api_key = %api_key,
            %deployment,
            attempt_index,
            indexer = %attempt.indexer,
            url = %attempt.score.url,
            allocation = %attempt.allocation,
            fee = %attempt.score.fee,
            utility = *attempt.score.utility,
            blocks_behind = attempt.score.blocks_behind,
            response_time_ms =response_time,
            %status,
            rejection = %rejection_reason,
            "Indexer attempt",
        );

        // IndexerAttempt
        let indexer_attempt_msg = IndexerAttempt {
            ray_id: query.ray_id.clone(),
            query_id: query.id.local_id,
            attempt_index: attempt_index,
            indexer: attempt.indexer.to_string(),
            allocation: attempt.allocation.to_string(),
            fee: attempt.score.fee.to_string(),
            utility: *attempt.score.utility,
            blocks_behind: attempt.score.blocks_behind,
            response_time_ms: response_time,
            status: status.clone(),
            rejection: rejection_reason.to_string(),
        };

        let send = data.kafka_client.send(
            "gateway_indexer_attempts",
            &indexer_attempt_msg.write(MessageKind::JSON),
        );
        // .unwrap()
        // .await;

        // match send {
        //     Ok(x) => {}
        //     Err(e) => {}
        // }
    }

    payload
}

async fn handle_subgraph_query_inner(
    request: &HttpRequest,
    data: &web::Data<SubgraphQueryData>,
    query: &mut Query,
    api_key: &str,
) -> Result<HttpResponse, (StatusCode, String)> {
    let query_engine = QueryEngine::new(
        data.config.clone(),
        data.indexer_client.clone(),
        data.fisherman_client.clone(),
        data.block_resolvers.clone(),
        data.inputs.clone(),
    );
    let api_keys = data.api_keys.value_immediate().unwrap_or_default();
    query.api_key = api_keys.get(api_key).cloned();
    let api_key = match &query.api_key {
        Some(api_key) => api_key.clone(),
        None => {
            METRICS.unknown_api_key.inc();
            return Err((StatusCode::BAD_REQUEST, "Invalid API key".into()));
        }
    };
    if !api_key.queries_activated {
        return Err((
            StatusCode::OK,
            "Querying not activated yet; make sure to add some GRT to your balance in the studio"
                .into(),
        ));
    }
    let domain = request
        .headers()
        .get(header::ORIGIN)
        .and_then(|v| v.to_str().ok())
        .and_then(|v| Some(v.parse::<Url>().ok()?.host_str()?.to_string()))
        .unwrap_or("".to_string());
    tracing::debug!(%domain, authorized = ?api_key.domains);
    if !api_key.domains.is_empty()
        && !api_key
            .domains
            .iter()
            .any(|(authorized, _)| domain.starts_with(authorized))
    {
        with_metric(&METRICS.unauthorized_domain, &[&api_key.key], |c| c.inc());
        return Err((StatusCode::OK, "Domain not authorized by API key".into()));
    }
    let deployment = &query.subgraph.as_ref().unwrap().deployment.clone();
    if !api_key.deployments.is_empty() && !api_key.deployments.contains(&deployment) {
        with_metric(
            &METRICS.queries_unauthorized_deployment,
            &[&api_key.key],
            |counter| counter.inc(),
        );
        return Err((StatusCode::OK, "Subgraph not authorized by API key".into()));
    }
    if let Err(err) = query_engine.execute_query(query).await {
        return Err((
            StatusCode::OK,
            match err {
                QueryEngineError::MalformedQuery => "Invalid query".into(),
                QueryEngineError::NoIndexers => "No indexers found for subgraph deployment".into(),
                QueryEngineError::NoIndexerSelected => {
                    "No suitable indexer found for subgraph deployment".into()
                }
                QueryEngineError::FeesTooHigh(count) => {
                    format!("No suitable indexer found, {} indexers requesting higher fees for this query", count)
                }
                QueryEngineError::BlockBeforeMin => {
                    "Requested block before minimum `startBlock` of subgraph manifest".into()
                }
                QueryEngineError::MissingBlock(_) => {
                    "Gateway failed to resolve required blocks".into()
                }
            },
        ));
    }
    let last_attempt = query.indexer_attempts.last().unwrap();
    let response = last_attempt.result.as_ref().unwrap();
    if let Ok(hist) = METRICS
        .query_result_size
        .get_metric_with_label_values(&[&deployment.ipfs_hash()])
    {
        hist.observe(response.payload.len() as f64);
    }
    let _ = data.stats_db.send(stats_db::Msg::AddQuery {
        api_key,
        fee: last_attempt.score.fee,
        domain: domain.to_string(),
        subgraph: query.subgraph.as_ref().unwrap().deployment.ipfs_hash(),
    });
    let attestation = response
        .attestation
        .as_ref()
        .and_then(|attestation| serde_json::to_string(attestation).ok())
        .unwrap_or_default();
    Ok(HttpResponseBuilder::new(StatusCode::OK)
        .insert_header(header::ContentType::json())
        .insert_header(("Graph-Attestation", attestation))
        .body(&response.payload))
}

pub fn graphql_error_response<S: ToString>(status: StatusCode, message: S) -> HttpResponse {
    HttpResponseBuilder::new(status)
        .insert_header(header::ContentType::json())
        .body(json!({"errors": {"message": message.to_string()}}).to_string())
}

#[derive(Clone)]
struct Metrics {
    network_subgraph_queries: ResponseMetrics,
    query_result_size: prometheus::HistogramVec,
    queries_unauthorized_deployment: prometheus::IntCounterVec,
    unauthorized_domain: prometheus::IntCounterVec,
    unknown_api_key: prometheus::IntCounter,
}

lazy_static! {
    static ref METRICS: Metrics = Metrics::new();
}

impl Metrics {
    fn new() -> Self {
        Self {
            network_subgraph_queries: ResponseMetrics::new(
                "gateway_network_subgraph_query",
                "network subgraph queries",
            ),
            query_result_size: prometheus::register_histogram_vec!(
                "query_engine_query_result_size",
                "Size of query result",
                &["deployment"]
            )
            .unwrap(),
            queries_unauthorized_deployment: prometheus::register_int_counter_vec!(
                "gateway_queries_for_excluded_deployment",
                "Queries for a subgraph deployment not included in an API key",
                &["apiKey"]
            )
            .unwrap(),
            unauthorized_domain: prometheus::register_int_counter_vec!(
                "gateway_queries_from_unauthorized_domain",
                "Queries from a domain not authorized in the API key",
                &["apiKey"],
            )
            .unwrap(),
            unknown_api_key: prometheus::register_int_counter!(
                "gateway_queries_for_unknown_api_key",
                "Queries made against an unknown API key",
            )
            .unwrap(),
        }
    }
}<|MERGE_RESOLUTION|>--- conflicted
+++ resolved
@@ -453,11 +453,7 @@
     tracing::info!(
         ray_id = %&query.ray_id,
         query_id = %query.id,
-<<<<<<< HEAD
         deployment = %deployment,
-=======
-        %deployment,
->>>>>>> 2aa2105f
         network = %query.subgraph.as_ref().unwrap().network,
         %api_key,
         query = %query.query,
